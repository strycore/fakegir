--- conflicted
+++ resolved
@@ -1,8 +1,4 @@
-<<<<<<< HEAD
-#!/usr/bin/python3
-=======
-#!/usr/bin/env python
->>>>>>> 01d80fbc
+#!/usr/bin/env python3
 """Build a fake python package from the information found in gir files"""
 import os
 import keyword
@@ -53,11 +49,7 @@
                         param_name = "_" + param_name
 
                     if param_name not in params:
-<<<<<<< HEAD
-                        params.append(param_name)
-=======
                         params.append((param_name, parm_type))
->>>>>>> 01d80fbc
                 except KeyError:
                     pass
     return params
@@ -73,12 +65,10 @@
                  ["@param %s: %s" % (pname, ptype) if pname != "self" else ""
                   for (pname, ptype) in args])
 
-    full_docstr = "\n".join(
-                  ['    '*(depth+1) + l
-                   for l in (docstring +
-                             "\n" +
-                             epydoc_str +
-                             "\n").split("\n")])
+    full_docstr = "\n".join([
+        '    '*(depth+1) + l
+        for l in ('{}\n{}\n'.format(docstring, epydoc_str)).split("\n")
+    ])
     return "%sdef %s(%s):\n%s\"\"\"\n%s\"\"\"\n" % (
         '    ' * depth, name, arglist, '    ' * (depth + 1), full_docstr
     )
